--- conflicted
+++ resolved
@@ -20,11 +20,7 @@
     public function createService(ServiceLocatorInterface $serviceLocator, $name = '', $requestedName = '')
     {
         $parentLocator    = $serviceLocator->getServiceLocator();
-<<<<<<< HEAD
-        $sqsClient        = $parentLocator->get(Aws::class)->createSqs();
-=======
         $sqsClient        = $parentLocator->get(Aws::class)->createSqs());
->>>>>>> 12a76303
         $jobPluginManager = $parentLocator->get(JobPluginManager::class);
 
         // Let's see if we have options for this specific queue
