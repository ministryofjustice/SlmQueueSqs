{
    "name": "slm/queue-sqs",
    "description": "Zend Framework 2 module that integrates with Amazon SQS queuing system",
    "type": "library",
    "keywords": [
        "zf2",
        "queue",
        "job",
        "amazon aws",
        "sqs"
    ],
    "homepage": "https://github.com/juriansluiman/SlmQueueSqs",
    "authors": [
        {
            "name": "Jurian Sluiman",
            "email": "jurian@juriansluiman.nl",
            "homepage": "http://juriansluiman.nl"
        },
        {
            "name": "Michaël Gallego",
            "email": "mic.gallego@gmail.com",
            "homepage": "http://www.michaelgallego.fr"
        }
    ],
    "require": {
        "php": ">=5.3.3",
        "zendframework/zend-mvc": "2.*",
        "zendframework/zend-servicemanager": "2.*",
        "zendframework/zend-stdlib": "2.*",
<<<<<<< HEAD
        "slm/queue": ">=0.3.0-dev",
=======
        "juriansluiman/slm-queue": ">=0.3.0-dev",
>>>>>>> 6fe4abbd
        "aws/aws-sdk-php": ">=2.1.1",
        "aws/aws-sdk-php-zf2": "1.*"
    },
    "require-dev": {
        "zendframework/zendframework": "2.*"
    },
    "extra": {
        "branch-alias": {
            "dev-master": "0.3.x-dev"
        }
    },
    "autoload": {
        "psr-0": {
            "SlmQueueSqs": "src/"
        },
        "classmap": [
            "./Module.php"
        ]
    }
}<|MERGE_RESOLUTION|>--- conflicted
+++ resolved
@@ -24,19 +24,16 @@
     ],
     "require": {
         "php": ">=5.3.3",
-        "zendframework/zend-mvc": "2.*",
-        "zendframework/zend-servicemanager": "2.*",
-        "zendframework/zend-stdlib": "2.*",
-<<<<<<< HEAD
-        "slm/queue": ">=0.3.0-dev",
-=======
-        "juriansluiman/slm-queue": ">=0.3.0-dev",
->>>>>>> 6fe4abbd
+        "zendframework/zend-mvc": "~2.2",
+        "zendframework/zend-servicemanager": "~2.2",
+        "zendframework/zend-stdlib": "~2.2",
+        "slm/queue": "0.3.x-dev",
         "aws/aws-sdk-php": ">=2.1.1",
         "aws/aws-sdk-php-zf2": "1.*"
     },
     "require-dev": {
-        "zendframework/zendframework": "2.*"
+        "zendframework/zendframework": "~2.2",
+        "phpunit/phpunit": "~3.7"
     },
     "extra": {
         "branch-alias": {
