--- conflicted
+++ resolved
@@ -1,13 +1,11 @@
-<<<<<<< HEAD
+# 0.4.0
+
+- [BC] Bump SlmQueue dependency to 0.4. Please read SlmQueue CHANGELOG for further information
+
 # 0.3.2
 
 - `batchPush` now automatically splices jobs if you submit more than 10 jobs (which is the max limit per SQS
 batch), so that you can submit as many jobs you want, and SlmQueueSqs takes care of sending everything.
-=======
-# 0.4.0
-
-- [BC] Bump SlmQueue dependency to 0.4. Please read SlmQueue CHANGELOG for further information
->>>>>>> 86d14e9f
 
 # 0.3.1
 
