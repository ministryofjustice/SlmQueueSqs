# 0.4.1

<<<<<<< HEAD
- SlmQueueSqs now rethrow SQS exceptions instead of silently reinserting the job without notice.
=======
- Fix a bug when batch pushing/batch deleting a multiple of 10 jobs into the queue.
>>>>>>> 874d1db9

# 0.4.0

- First stable release in 0.4.x branch

# 0.4.0-beta3

- [BC] Due to changes in SlmQueue ([changelog](https://github.com/juriansluiman/SlmQueue/blob/master/CHANGELOG.md))
existing jobs won't be able to be executed correctly.


# 0.4.0-beta2

- Update dependency to SlmQueue 0.4.0-beta2

# 0.4.0-beta1

- [BC] Bump SlmQueue dependency to 0.4. Please read SlmQueue CHANGELOG for further information
- `batchDelete` now also automatically splice jobs if you submit more than 10 jobs.

# 0.3.2

- `batchPush` now automatically splices jobs if you submit more than 10 jobs (which is the max limit per SQS
batch), so that you can submit as many jobs you want, and SlmQueueSqs takes care of sending everything.

# 0.3.1

- Custom metadata set to a job is now correctly retrieved when jobs are pushed, along SQS own metadata.

# 0.3.0

- Use AWS ZF 2 module
- pop method now only returns 1 job. You must use batchPop to return more than one job.
- You can now directly specify a queue URL for a given queue name (hence avoiding one HTTP request)
- [BC] SQS service has been removed, please now use the official AWS SDK to list or create queues
- [BC] SqsQueue now uses `getQueueUrl` instead of `createQueue`. This means that you must first create
queues using the official SQS client or the AWS console. This change has been made to offer a more predictable
behaviour for SQS queues.

# 0.2.4

- Fix a bug when SQS returns no messages

# 0.2.3

- Fix a bug with batch push
- Fix a bug with batch delete
- More unit tests

# 0.2.2

- Set the minimal version of AWS SDK to 2.1.1 (which is the first version to support Amazon SQS)

# 0.2.1

- Fix compatibilities problems with PHP 5.3

# 0.2.0

This version is a complete rewrite of SlmQueue. It is now splitted in several modules and support both
Beanstalkd and Amazon SQS queue systems through SlmQueueBeanstalkd and SlmQueueSqs modules.<|MERGE_RESOLUTION|>--- conflicted
+++ resolved
@@ -1,10 +1,10 @@
+# 0.4.2
+
+- SlmQueueSqs now rethrow SQS exceptions instead of silently reinserting the job without notice.
+
 # 0.4.1
 
-<<<<<<< HEAD
-- SlmQueueSqs now rethrow SQS exceptions instead of silently reinserting the job without notice.
-=======
 - Fix a bug when batch pushing/batch deleting a multiple of 10 jobs into the queue.
->>>>>>> 874d1db9
 
 # 0.4.0
 
